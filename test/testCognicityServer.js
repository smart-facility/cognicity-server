'use strict';

/* jshint -W079 */ // Ignore this error for this import only, as we get a redefinition problem
var test = require('unit.js');
/* jshint +W079 */
var CognicityServer = require('../CognicityServer.js');

// Create server with empty objects
// We will mock these objects as required for each test suite
var server = new CognicityServer(
	{},
	{},
	{}
);

// Mocked logger we can use to let code run without error when trying to call logger messages
server.logger = {
	error:function(){},
	warn:function(){},
	info:function(){},
	verbose:function(){},
	debug:function(){}
};

describe( "dataQuery", function() {
	var connectionWillErr = false;
	var queryWillErr = false;

	var lastErr = null;
	var lastData = null;
	var callback = function(err,data) {
		lastErr = err;
		lastData = data;
	};
	var doneCalled = false;
	var doneFunction = function() {
		doneCalled = true;
	};

	before( function() {
		server.config.pg = {};
		var pgClientObject = {
			query: function(queryObject, queryHandler) {
				if (queryWillErr) queryHandler(new Error(), null);
				else queryHandler(null, {rows:[]});
			}
		};
		server.pg = {
			connect: function(conString, pgConnectFunction) {
				if (connectionWillErr) pgConnectFunction(new Error(), pgClientObject, doneFunction);
				else pgConnectFunction(null, pgClientObject, doneFunction);
			}
		};
	});

	beforeEach( function() {
		connectionWillErr = false;
		queryWillErr = false;
		lastErr = null;
		lastData = null;
		doneCalled = false;
	});

	it( 'Successful query calls callback with no error and with data', function() {
		server.dataQuery({},callback);
		test.value( lastErr ).is( null );
		test.value( lastData instanceof Object ).is( true );
	});

	it( 'Connection failure calls callback with error and no data', function() {
		connectionWillErr = true;
		server.dataQuery({},callback);
		test.value( lastErr instanceof Error ).is( true );
		test.value( lastData ).is( undefined );
	});

	it( 'Query failure calls callback with error and no data', function() {
		queryWillErr = true;
		server.dataQuery({},callback);
		test.value( lastErr instanceof Error ).is( true );
		test.value( lastData ).is( undefined );
	});

	after( function(){
		server.config = {};
	});
});

describe( "getHistoricalCountByArea processing", function() {
	var oldGetCountByArea;

	var getCountByAreaCalledTimes;
	var getCountByAreaLastQueryOptions;
	var getCountByAreaCallbackError;
	var getCountByAreaCallbackData;

	var getHistoricalCountByAreaCallback;
	var getHistoricalCountByAreaCallbackError;
	var getHistoricalCountByAreaCallbackData;

	var options;

	before( function() {
		// Retain a reference to functions we are mocking out
		oldGetCountByArea = server.getCountByArea;

		// Mock the getCountByArea function to store what it was passed and execute its callback based on our settings
		server.getCountByArea = function(queryOptions, getCountByAreaCallback){
			var callbackData;
			// Count that we were run and store the options we were run with
			getCountByAreaCalledTimes++;
			getCountByAreaLastQueryOptions = queryOptions;
			// If we have canned response data use it, otherwise return an empty object as the data value
			if (getCountByAreaCallbackData) callbackData = getCountByAreaCallbackData[getCountByAreaCalledTimes-1];
			else callbackData = {};
			// Call the callback passed to the function with our preset error and data objects
			getCountByAreaCallback(getCountByAreaCallbackError,[callbackData]);
		};

		// Create a simple callback for our historical aggregates function which just captures the data it is passed
		getHistoricalCountByAreaCallback = function(err, data) {
			getHistoricalCountByAreaCallbackError = err;
			getHistoricalCountByAreaCallbackData = data;
		};
	});

	beforeEach( function() {
		// Reset variables which store internals so we can look at their state after the function runs
		getCountByAreaCalledTimes = 0;
		getCountByAreaLastQueryOptions = null;

		getCountByAreaCallbackError = null;
		getCountByAreaCallbackData = null;

		getHistoricalCountByAreaCallbackError = null;
		getHistoricalCountByAreaCallbackData = null;

		// Setup a basic options object, we can override this in each test case if need be
		options = {
			blocks: 3,
			start_time: 441860645, // 19840102T030405Z
			polygon_layer: 'protea',
			point_layer_uc: 'pandorea',
			point_layer: 'hibiscus'
		};
	});

	it( 'calls getCountByArea initially', function() {
		options.blocks = 1;
		server.getHistoricalCountByArea(options, getHistoricalCountByAreaCallback);
		test.value( getCountByAreaCalledTimes ).is( 1 );
	});

	it( 'calls getCountByArea "blocks" times', function() {
		options.blocks = 7;
		server.getHistoricalCountByArea(options, getHistoricalCountByAreaCallback);
		test.value( getCountByAreaCalledTimes ).is( 7 );
	});

	it( 'uses "startTime" as timestamp for initial query', function() {
		options.blocks = 1;
		server.getHistoricalCountByArea(options, getHistoricalCountByAreaCallback);
		test.value( getCountByAreaLastQueryOptions.start ).is( options.start_time );
	});

	it( 'query end time is timestamp plus 1 hour', function() {
		options.blocks = 1;
		server.getHistoricalCountByArea(options, getHistoricalCountByAreaCallback);
		test.value( getCountByAreaLastQueryOptions.end ).is( options.start_time + 3600 );
	});

	it( 'increases start and end times by 1 hour for each block', function() {
		options.blocks = 2;
		server.getHistoricalCountByArea(options, getHistoricalCountByAreaCallback);
		test.value( getCountByAreaLastQueryOptions.start ).is( options.start_time + 3600 );
		test.value( getCountByAreaLastQueryOptions.end ).is( options.start_time + 3600 + 3600 );

		options.blocks = 3;
		server.getHistoricalCountByArea(options, getHistoricalCountByAreaCallback);
		test.value( getCountByAreaLastQueryOptions.start ).is( options.start_time + 3600 + 3600 );
		test.value( getCountByAreaLastQueryOptions.end ).is( options.start_time + 3600 + 3600 + 3600 );
	});

	it( 'returns no data on error', function() {
		getCountByAreaCallbackError = new Error();
		server.getHistoricalCountByArea(options, getHistoricalCountByAreaCallback);
		test.object( getHistoricalCountByAreaCallbackError ).isInstanceOf( Error );
		test.value( getHistoricalCountByAreaCallbackData ).isNull();
	});

	it( 'returns data as list from multiple successful blocks', function() {
		getCountByAreaCallbackData = [
			{ plant: "grevillea" },
			{ plant: "banksia" },
			{ plant: "lillypilly" }
		];
		server.getHistoricalCountByArea(options, getHistoricalCountByAreaCallback);
		test.value( getHistoricalCountByAreaCallbackError ).isNull();
		test.array( getHistoricalCountByAreaCallbackData[0].blocks ).hasLength( 3 );
		test.value( getHistoricalCountByAreaCallbackData[0].blocks[0].plant ).is( getCountByAreaCallbackData[0].plant );
		test.value( getHistoricalCountByAreaCallbackData[0].blocks[1].plant ).is( getCountByAreaCallbackData[1].plant );
		test.value( getHistoricalCountByAreaCallbackData[0].blocks[2].plant ).is( getCountByAreaCallbackData[2].plant );
	});

	it( 'start and end times are included with each block', function() {
		server.getHistoricalCountByArea(options, getHistoricalCountByAreaCallback);
		test.value( getHistoricalCountByAreaCallbackData[0].blocks[0].start_time ).is( "1984-01-02T03:04:05.000Z" );
		test.value( getHistoricalCountByAreaCallbackData[0].blocks[0].end_time ).is( "1984-01-02T04:04:05.000Z" );

		test.value( getHistoricalCountByAreaCallbackData[0].blocks[1].start_time ).is( "1984-01-02T04:04:05.000Z" );
		test.value( getHistoricalCountByAreaCallbackData[0].blocks[1].end_time ).is( "1984-01-02T05:04:05.000Z" );

		test.value( getHistoricalCountByAreaCallbackData[0].blocks[2].start_time ).is( "1984-01-02T05:04:05.000Z" );
		test.value( getHistoricalCountByAreaCallbackData[0].blocks[2].end_time ).is( "1984-01-02T06:04:05.000Z" );
	});

	after( function(){
		server.getCountByArea = oldGetCountByArea;
	});
});

describe( "getReports validation", function() {
	var oldDataQuery;
	var dataQueryCalled;
	var callbackErr;
	var callbackData;
	var callbackDataResponse = 'blue';

	function createOptions(start,end,tbl_reports,limit){
		return {
			start: start,
			end: end,
			tbl_reports: tbl_reports,
			limit: limit
		};
	}

	function callback(err,data) {
		callbackErr = err;
		callbackData = data;
	}

	before( function() {
		oldDataQuery = server.dataQuery;
		server.dataQuery = function(queryOptions, callback){
			dataQueryCalled = true;
			callback(null,callbackDataResponse);
		};
	});

	beforeEach( function() {
		dataQueryCalled = false;
		callbackErr = null;
		callbackData = null;
	});

	it( "should call the database if parameters are valid", function() {
		server.getReports( createOptions(1, 2, 'red', 5), callback );
		test.bool( dataQueryCalled ).isTrue();
		test.value( callbackErr ).isNull();
		test.value( callbackData ).is( callbackDataResponse );
	});

	it( "should throw an error with an invalid 'start' parameter", function() {
		server.getReports( createOptions('green', 2, 'red', 5), callback );
		test.bool( dataQueryCalled ).isFalse();
		test.object( callbackErr ).isInstanceOf( Error );
		test.undefined( callbackData );
	});

	it( "should throw an error with an invalid 'end' parameter", function() {
		server.getReports( createOptions(1, 'orange', 'red', 5), callback );
		test.bool( dataQueryCalled ).isFalse();
		test.object( callbackErr ).isInstanceOf( Error );
		test.undefined( callbackData );
	});

	it( "should throw an error with an invalid 'tbl_reports' parameter", function() {
		server.getReports( createOptions(1, 2, null, 5), callback );
		test.bool( dataQueryCalled ).isFalse();
		test.object( callbackErr ).isInstanceOf( Error );
		test.undefined( callbackData );
	});

	it( "should throw an error with an invalid 'limit' parameter", function() {
		server.getReports( createOptions(1, 2, 'red', undefined), callback );
		test.bool( dataQueryCalled ).isFalse();
		test.object( callbackErr ).isInstanceOf( Error );
		test.undefined( callbackData );
	});

	after( function(){
		server.dataQuery = oldDataQuery;
	});
});

describe( "getReport validation", function() {
	var oldDataQuery;
	var dataQueryCalled;
	var callbackErr;
	var callbackData;
	var callbackDataResponse = 'magnolia';

	function createOptions(id,tbl_reports){
		return {
			id: id,
			tbl_reports: tbl_reports
		};
	}

	function callback(err,data) {
		callbackErr = err;
		callbackData = data;
	}

	before( function() {
		oldDataQuery = server.dataQuery;
		server.dataQuery = function(queryOptions, callback){
			dataQueryCalled = true;
			callback(null,callbackDataResponse);
		};
	});

	beforeEach( function() {
		dataQueryCalled = false;
		callbackErr = null;
		callbackData = null;
	});

	it( "should call the database if parameters are valid", function() {
		server.getReport( createOptions(1, 'magnolia'), callback );
		test.bool( dataQueryCalled ).isTrue();
		test.value( callbackErr ).isNull();
		test.value( callbackData ).is( callbackDataResponse );
	});

	it( "should throw an error with an 'id' parameter less than 1", function() {
		server.getReport( createOptions('0', 'magnolia'), callback );
		test.bool( dataQueryCalled ).isFalse();
		test.object( callbackErr ).isInstanceOf( Error );
		test.undefined( callbackData );
	});

	it( "should throw an error with an invalid 'pkey' parameter", function() {
		server.getReport( createOptions('green', 'magnolia'), callback );
		test.bool( dataQueryCalled ).isFalse();
		test.object( callbackErr ).isInstanceOf( Error );
		test.undefined( callbackData );
	});

	it( "should throw an error with an invalid 'tbl_reports' parameter", function() {
		server.getReport( createOptions(1, null), callback );
		test.bool( dataQueryCalled ).isFalse();
		test.object( callbackErr ).isInstanceOf( Error );
		test.undefined( callbackData );
	});

	after( function(){
		server.dataQuery = oldDataQuery;
	});
});

describe( "getUnConfirmedReports validation", function() {
	var oldDataQuery;
	var dataQueryCalled;
	var callbackErr;
	var callbackData;
	var callbackDataResponse = 'parrot';

	function createOptions(start,end,tbl_reports_unconfirmed,limit){
		return {
			start: start,
			end: end,
			tbl_reports_unconfirmed: tbl_reports_unconfirmed,
			limit: limit
		};
	}

	function callback(err,data) {
		callbackErr = err;
		callbackData = data;
	}

	before( function() {
		oldDataQuery = server.dataQuery;
		server.dataQuery = function(queryOptions, callback){
			dataQueryCalled = true;
			callback(null,callbackDataResponse);
		};
	});

	beforeEach( function() {
		dataQueryCalled = false;
		callbackErr = null;
		callbackData = null;
	});

	it( "should call the database if parameters are valid", function() {
		server.getUnConfirmedReports( createOptions(1, 2, 'magpie', 5), callback );
		test.bool( dataQueryCalled ).isTrue();
		test.value( callbackErr ).isNull();
		test.value( callbackData ).is( callbackDataResponse );
	});

	it( "should throw an error with an invalid 'start' parameter", function() {
		server.getUnConfirmedReports( createOptions('cockatoo', 2, 'magpie', 5), callback );
		test.bool( dataQueryCalled ).isFalse();
		test.object( callbackErr ).isInstanceOf( Error );
		test.undefined( callbackData );
	});

	it( "should throw an error with an invalid 'end' parameter", function() {
		server.getUnConfirmedReports( createOptions(1, 'lorikeet', 'magpie', 5), callback );
		test.bool( dataQueryCalled ).isFalse();
		test.object( callbackErr ).isInstanceOf( Error );
		test.undefined( callbackData );
	});

	it( "should throw an error with an invalid 'tbl_reports_unconfirmed' parameter", function() {
		server.getUnConfirmedReports( createOptions(1, 2, null, 5), callback );
		test.bool( dataQueryCalled ).isFalse();
		test.object( callbackErr ).isInstanceOf( Error );
		test.undefined( callbackData );
	});

	it( "should throw an error with an invalid 'limit' parameter", function() {
		server.getUnConfirmedReports( createOptions(1, 2, 'magpie', undefined), callback );
		test.bool( dataQueryCalled ).isFalse();
		test.object( callbackErr ).isInstanceOf( Error );
		test.undefined( callbackData );
	});

	after( function(){
		server.dataQuery = oldDataQuery;
	});
});

describe( "getReportsCount validation", function() {
	var oldDataQuery;
	var dataQueryCalled;
	var callbackErr;
	var callbackData;
	var callbackDataResponse = 'raspberry';

	function createOptions(start,end,tbl_reports_unconfirmed,tbl_reports){
		return {
			start: start,
			end: end,
			tbl_reports_unconfirmed: tbl_reports_unconfirmed,
			tbl_reports: tbl_reports
		};
	}

	function callback(err,data) {
		callbackErr = err;
		callbackData = data;
	}

	before( function() {
		oldDataQuery = server.dataQuery;
		server.dataQuery = function(queryOptions, callback){
			dataQueryCalled = true;
			callback(null,callbackDataResponse);
		};
	});

	beforeEach( function() {
		dataQueryCalled = false;
		callbackErr = null;
		callbackData = null;
	});

	it( "should call the database if parameters are valid", function() {
		server.getReportsCount( createOptions(1, 2, 'strawberry', 'blueberry'), callback );
		test.bool( dataQueryCalled ).isTrue();
		test.value( callbackErr ).isNull();
		test.value( callbackData ).is( callbackDataResponse );
	});

	it( "should throw an error with an invalid 'start' parameter", function() {
		server.getReportsCount( createOptions('cherry', 2, 'strawberry', 'blueberry'), callback );
		test.bool( dataQueryCalled ).isFalse();
		test.object( callbackErr ).isInstanceOf( Error );
		test.undefined( callbackData );
	});

	it( "should throw an error with an invalid 'end' parameter", function() {
		server.getReportsCount( createOptions(1, 'blackberry', 'strawberry', 'blueberry'), callback );
		test.bool( dataQueryCalled ).isFalse();
		test.object( callbackErr ).isInstanceOf( Error );
		test.undefined( callbackData );
	});

	it( "should throw an error with an invalid 'tbl_reports_unconfirmed' parameter", function() {
		server.getReportsCount( createOptions(1, 2, null, 'blueberry'), callback );
		test.bool( dataQueryCalled ).isFalse();
		test.object( callbackErr ).isInstanceOf( Error );
		test.undefined( callbackData );
	});

	it( "should throw an error with an invalid 'tbl_reports' parameter", function() {
		server.getReportsCount( createOptions(1, 2, 'strawberry', null), callback );
		test.bool( dataQueryCalled ).isFalse();
		test.object( callbackErr ).isInstanceOf( Error );
		test.undefined( callbackData );
	});

	after( function(){
		server.dataQuery = oldDataQuery;
	});
});

describe( "getReportsTimeSeries validation", function() {
	var oldDataQuery;
	var dataQueryCalled;
	var callbackErr;
	var callbackData;
	var callbackDataResponse = 'galaxy';

	function createOptions(start,end,tbl_reports_unconfirmed,tbl_reports){
		return {
			start: start,
			end: end,
			tbl_reports_unconfirmed: tbl_reports_unconfirmed,
			tbl_reports: tbl_reports
		};
	}

	function callback(err,data) {
		callbackErr = err;
		callbackData = data;
	}

	before( function() {
		oldDataQuery = server.dataQuery;
		server.dataQuery = function(queryOptions, callback){
			dataQueryCalled = true;
			callback(null,callbackDataResponse);
		};
	});

	beforeEach( function() {
		dataQueryCalled = false;
		callbackErr = null;
		callbackData = null;
	});

	it( "should call the database if parameters are valid", function() {
		server.getReportsTimeSeries( createOptions(1, 2, 'nebula', 'star'), callback );
		test.bool( dataQueryCalled ).isTrue();
		test.value( callbackErr ).isNull();
		test.value( callbackData ).is( callbackDataResponse );
	});

	it( "should throw an error with an invalid 'start' parameter", function() {
		server.getReportsTimeSeries( createOptions('planet', 2, 'nebula', 'star'), callback );
		test.bool( dataQueryCalled ).isFalse();
		test.object( callbackErr ).isInstanceOf( Error );
		test.undefined( callbackData );
	});

	it( "should throw an error with an invalid 'end' parameter", function() {
		server.getReportsTimeSeries( createOptions(1, 'blackhole', 'nebula', 'star'), callback );
		test.bool( dataQueryCalled ).isFalse();
		test.object( callbackErr ).isInstanceOf( Error );
		test.undefined( callbackData );
	});

	it( "should throw an error with an invalid 'tbl_reports_unconfirmed' parameter", function() {
		server.getReportsTimeSeries( createOptions(1, 2, null, 'star'), callback );
		test.bool( dataQueryCalled ).isFalse();
		test.object( callbackErr ).isInstanceOf( Error );
		test.undefined( callbackData );
	});

	it( "should throw an error with an invalid 'tbl_reports' parameter", function() {
		server.getReportsTimeSeries( createOptions(1, 2, 'nebula', null), callback );
		test.bool( dataQueryCalled ).isFalse();
		test.object( callbackErr ).isInstanceOf( Error );
		test.undefined( callbackData );
	});

	after( function(){
		server.dataQuery = oldDataQuery;
	});
});

describe( "getCountByArea validation", function() {
	var oldDataQuery;
	var dataQueryCalled;
	var callbackErr;
	var callbackData;
	var callbackDataResponse = 'hydrogen';

	function createOptions(start,end,polygon_layer,point_layer_uc,point_layer){
		return {
			start: start,
			end: end,
			polygon_layer: polygon_layer,
			point_layer_uc: point_layer_uc,
			point_layer: point_layer
		};
	}

	function callback(err,data) {
		callbackErr = err;
		callbackData = data;
	}

	before( function() {
		oldDataQuery = server.dataQuery;
		server.dataQuery = function(queryOptions, callback){
			dataQueryCalled = true;
			callback(null,callbackDataResponse);
		};
	});

	beforeEach( function() {
		dataQueryCalled = false;
		callbackErr = null;
		callbackData = null;
	});

	it( "should call the database if parameters are valid", function() {
		server.getCountByArea( createOptions(1, 2, 'helium', 'strontium', 'neon'), callback );
		test.bool( dataQueryCalled ).isTrue();
		test.value( callbackErr ).isNull();
		test.value( callbackData ).is( callbackDataResponse );
	});

	it( "should throw an error with an invalid 'start' parameter", function() {
		server.getCountByArea( createOptions('mercury', 2, 'helium', 'strontium', 'neon'), callback );
		test.bool( dataQueryCalled ).isFalse();
		test.object( callbackErr ).isInstanceOf( Error );
		test.undefined( callbackData );
	});

	it( "should throw an error with an invalid 'end' parameter", function() {
		server.getCountByArea( createOptions(1, 'platinum', 'helium', 'strontium', 'neon'), callback );
		test.bool( dataQueryCalled ).isFalse();
		test.object( callbackErr ).isInstanceOf( Error );
		test.undefined( callbackData );
	});

	it( "should throw an error with an invalid 'polygon_layer' parameter", function() {
		server.getCountByArea( createOptions(1, 2, null, 'strontium', 'neon'), callback );
		test.bool( dataQueryCalled ).isFalse();
		test.object( callbackErr ).isInstanceOf( Error );
		test.undefined( callbackData );
	});

	it( "should throw an error with an invalid 'point_layer_uc' parameter", function() {
		server.getCountByArea( createOptions(1, 2, 'helium', null, 'neon'), callback );
		test.bool( dataQueryCalled ).isFalse();
		test.object( callbackErr ).isInstanceOf( Error );
		test.undefined( callbackData );
	});

	it( "should throw an error with an invalid 'point_layer' parameter", function() {
		server.getCountByArea( createOptions(1, 2, 'helium', 'strontium', null), callback );
		test.bool( dataQueryCalled ).isFalse();
		test.object( callbackErr ).isInstanceOf( Error );
		test.undefined( callbackData );
	});

	after( function(){
		server.dataQuery = oldDataQuery;
	});
});

describe( "getHistoricalCountByArea validation", function() {
	var oldGetCountByArea;
	var getCountByAreaCalled;
	var callbackErr;
	var callbackData;
	var callbackDataResponse = [{type:'ale'}];
<<<<<<< HEAD
	
=======

>>>>>>> e146a6f2
	function createOptions(start_time,blocks,polygon_layer,point_layer_uc,point_layer){
		return {
			start_time: start_time,
			blocks: blocks,
			polygon_layer: polygon_layer,
			point_layer_uc: point_layer_uc,
			point_layer: point_layer
		};
	}

	function callback(err,data) {
		callbackErr = err;
		callbackData = data;
	}

	before( function() {
		oldGetCountByArea = server.getCountByArea;
		server.getCountByArea = function(queryOptions, callback){
			getCountByAreaCalled = true;
			callback(null,callbackDataResponse);
		};
	});

	beforeEach( function() {
		getCountByAreaCalled = false;
		callbackErr = null;
		callbackData = null;
	});

	it( "should call the database if parameters are valid", function() {
		server.getHistoricalCountByArea( createOptions(1, 1, 'mead', 'porter', 'lager'), callback );
		test.bool( getCountByAreaCalled ).isTrue();
		test.value( callbackErr ).isNull();
		test.value( callbackData[0].blocks[0] ).is( callbackDataResponse[0] );
	});

	it( "should throw an error with an invalid 'start_time' parameter", function() {
		server.getHistoricalCountByArea( createOptions('gin', 1, 'mead', 'porter', 'lager'), callback );
		test.bool( getCountByAreaCalled ).isFalse();
		test.object( callbackErr ).isInstanceOf( Error );
		test.undefined( callbackData );
	});

	it( "should throw an error with an invalid 'blocks' parameter", function() {
		server.getHistoricalCountByArea( createOptions(1, 'whiskey', 'mead', 'porter', 'lager'), callback );
		test.bool( getCountByAreaCalled ).isFalse();
		test.object( callbackErr ).isInstanceOf( Error );
		test.undefined( callbackData );
	});

	it( "should throw an error with an invalid 'polygon_layer' parameter", function() {
		server.getHistoricalCountByArea( createOptions(1, 1, null, 'porter', 'lager'), callback );
		test.bool( getCountByAreaCalled ).isFalse();
		test.object( callbackErr ).isInstanceOf( Error );
		test.undefined( callbackData );
	});

	it( "should throw an error with an invalid 'point_layer_uc' parameter", function() {
		server.getHistoricalCountByArea( createOptions(1, 1, 'mead', null, 'lager'), callback );
		test.bool( getCountByAreaCalled ).isFalse();
		test.object( callbackErr ).isInstanceOf( Error );
		test.undefined( callbackData );
	});

	it( "should throw an error with an invalid 'point_layer' parameter", function() {
		server.getHistoricalCountByArea( createOptions(1, 1, 'mead', 'porter', null), callback );
		test.bool( getCountByAreaCalled ).isFalse();
		test.object( callbackErr ).isInstanceOf( Error );
		test.undefined( callbackData );
	});

	after( function(){
		server.getCountByArea = oldGetCountByArea;
	});
});

describe( "getInfrastructure validation", function() {
	var oldDataQuery;
	var dataQueryCalled;
	var callbackErr;
	var callbackData;
	var callbackDataResponse = 'water';

	function createOptions(infrastructureTableName){
		return {
			infrastructureTableName: infrastructureTableName
		};
	}

	function callback(err,data) {
		callbackErr = err;
		callbackData = data;
	}

	before( function() {
		oldDataQuery = server.dataQuery;
		server.dataQuery = function(queryOptions, callback){
			dataQueryCalled = true;
			callback(null,callbackDataResponse);
		};
	});

	beforeEach( function() {
		dataQueryCalled = false;
		callbackErr = null;
		callbackData = null;
	});

	it( "should call the database if parameters are valid", function() {
		server.getInfrastructure( createOptions('land'), callback );
		test.bool( dataQueryCalled ).isTrue();
		test.value( callbackErr ).isNull();
		test.value( callbackData ).is( callbackDataResponse );
	});

	it( "should throw an error with an invalid 'start' parameter", function() {
		server.getInfrastructure( createOptions(null), callback );
		test.bool( dataQueryCalled ).isFalse();
		test.object( callbackErr ).isInstanceOf( Error );
		test.undefined( callbackData );
	});

	after( function(){
		server.dataQuery = oldDataQuery;
	});
});

// Test template
//	describe( "suite", function() {
//		before( function() {
//		});
//
//		beforeEach( function() {
//		});
//
//		it( 'case', function() {
//		});
//
//		after( function(){
//		});
//	});<|MERGE_RESOLUTION|>--- conflicted
+++ resolved
@@ -674,11 +674,7 @@
 	var callbackErr;
 	var callbackData;
 	var callbackDataResponse = [{type:'ale'}];
-<<<<<<< HEAD
-	
-=======
-
->>>>>>> e146a6f2
+
 	function createOptions(start_time,blocks,polygon_layer,point_layer_uc,point_layer){
 		return {
 			start_time: start_time,
