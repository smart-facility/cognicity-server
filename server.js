//server.js - nodejs server for cognicity framework
//Tomas Holderness January 2014

// Modules
var sys = require('util');
var fs = require('fs');
var http = require('http');
var express = require('express');
var pg = require('pg');
var cache = require('memory-cache');
var topojson = require('topojson');

// Configuration
if (process.argv[2]){
	var config = require(__dirname+'/'+process.argv[2]);
	}
else{
	throw new Error('No config file. Usage: node app.js config.js')
	}

// Express
var app = express();

// Logging
var logfile = fs.createWriteStream(__dirname+'/'+config.instance+".log", {flags:'a'});
app.use(express.logger({stream:logfile}));

// Static file server
app.use(app.router);
app.use('/'+config.url_prefix, express.static(config.public_dir));

// Enable CORS for data streams
app.all('/'+config.url_prefix+'/data/*', function(req, res, next){
	res.header("Access-Control-Allow-Origin", "*");
	res.header("Access-Control-Allow-Headers", "X-Requested-With");
	next();
});


// Route root path to some place.
app.get('/', function(req, res){
	res.redirect('/'+config.root_redirect);
	});

app.get('/'+config.url_prefix, function(req, res){
	res.redirect('/'+config.root_redirect);
	});

// Function for database calls
function dataQuery(pgcon, sql, callback){
	pg.connect(pgcon, function(err, client, done){
		client.query(sql, function(err, result){
			if (err){
				console.log(sql +'\n'+ err);
				callback({"data":null})
			}
			else if (result && result.rows){
				if (result.rows.length == 0){
					callback({"data":null})
					done();
				}
				else{
					callback(result.rows);
					done()
				}
			}
			// something bad happened, return data:null, so client can handle error.
			else {
				callback({"data":null})
				done();
			}
		})
	})
};

function getReports(options, callback){

	// Default parameters for this data
	var param = ({
		start: config.pg.start,
		end:  Math.floor(Date.now()/1000), // now
		limit: config.pg.limit // user adjustable limit
	});

	for (key in param){
		if (options.hasOwnProperty(key)){
			param[key] = options[key]
		}
	}

	// SQL
	var sql = "SELECT 'FeatureCollection' As type, array_to_json(array_agg(f)) As features FROM (SELECT 'Feature' As type, ST_AsGeoJSON(ST_Transform(lg.the_geom,4326))::json As geometry, row_to_json((SELECT l FROM (SELECT pkey, created_at at time zone 'ICT' created_at, source, text) As l)) As properties FROM "+config.pg.tbl_reports+" As lg WHERE created_at >= to_timestamp("+param.start+") AND created_at <= to_timestamp("+param.end+") ORDER BY created_at DESC LIMIT "+param.limit+")As f ;"

	// Call data query
	dataQuery(config.pg.conString, sql, callback)
}

function cacheReports(data){
	cache.put('reports', data, config.cache_timeout);
}

// Unconfirmed reports
function getUnConfirmedReports(options, callback){

	// Default parameters for this data
	var param = ({
		start: config.pg.start,
		end:  Math.floor(Date.now()/1000), // now
		limit: config.pg.uc_limit // user adjustable limit
	});

	for (key in param){
		if (options.hasOwnProperty(key)){
			param[key] = options[key]
		}
	}

	// SQL
	var sql = "SELECT 'FeatureCollection' As type, array_to_json(array_agg(f)) As features FROM (SELECT 'Feature' As type, ST_AsGeoJSON(ST_Transform(lg.the_geom,4326))::json As geometry, row_to_json((SELECT l FROM (SELECT pkey) As l)) As properties FROM "+config.pg.tbl_reports_unconfirmed+" As lg WHERE created_at >= to_timestamp("+param.start+") AND created_at <= to_timestamp("+param.end+") ORDER BY created_at DESC LIMIT "+param.limit+")As f ;"
	// Call data query
	dataQuery(config.pg.conString, sql, callback)
}

// cache UnConfirmedReports
function cacheUnConfirmedReports(data){
	cache.put('reports_unconfirmed', data, config.cache_timeout);
}

// Function to count unconfirmed reports within given polygon layer (e.g. wards)
function getCountByArea(options, callback){

	// Default parameters for this data
	var param = ({
		start: Math.floor(Date.now()/1000 - 1800), //30 minutes ago
		end:  Math.floor(Date.now()/1000), // now
		point_layer: config.pg.tbl_reports_unconfirmed, // unconfirmed reports
		polygon_layer: config.pg.tbl_polygon_0 // smallest scale polygon table
	});

	for (key in param){
		if (options.hasOwnProperty(key)){
			param[key] = options[key]
		}
	}
	// SQL
	var sql = "SELECT 'FeatureCollection' AS type, array_to_json(array_agg(f)) AS features FROM (SELECT 'Feature' As type, ST_AsGeoJSON(ST_Transform(lg.the_geom,4326))::json As geometry, row_to_json((SELECT l FROM (SELECT lg.pkey, lg.area_name as level_name, COALESCE(count.count,0) count) As l)) As properties FROM "+param.polygon_layer+" As lg LEFT OUTER JOIN (SELECT b.pkey, count(a.pkey) count FROM "+param.point_layer+" a, "+param.polygon_layer+" b WHERE ST_Within(a.the_geom, b.the_geom) AND a.created_at >= to_timestamp("+param.start+") AND a.created_at <= to_timestamp("+param.end+") GROUP BY b.pkey) as count ON (lg.pkey = count.pkey) ORDER BY count DESC) As f;"
	// Call data query
	dataQuery(config.pg.conString, sql, callback)
}

// Function to cache aggregates of report counts per polygon area
function cacheCount(data, name){
	cache.put(name, data, config.cache_timeout);
}

if (config.data == true){
	// Data route for reports
	app.get('/'+config.url_prefix+'/data/reports.json', function(req, res){

		opts = {}

		if (req.param('type') == 'unconfirmed'){

				if (cache.get('reports_unconfirmed') == null){
					getUnConfirmedReports(opts, function(data){
						cacheUnConfirmedReports(data); //Cache data
						writeGeoJSON(res, data[0], req.param('format'));
						})
					}

				else {
					writeGeoJSON(res, cache.get('reports_unconfirmed')[0], req.param('format'));
					}
		}
		else {
			if (cache.get('reports') == null){
				getReports(opts, function(data){
					cacheReports(data);
					writeGeoJSON(res, data[0], req.param('format'));
					})
			}

		else {
			// Default to confirmed reports
			writeGeoJSON(res, cache.get('reports')[0], req.param('format'));
			}
		}
	});


	if (config.aggregates == true){
		//Data route for spatio-temporal aggregates
		app.get('/'+config.url_prefix+'/data/aggregates.json', function(req, res){

					// Organise parameter options
					if (req.param('level')){
						var level = req.param('level');
						var tbl = config.pg.aggregate_levels[level];
					}
					else{
						// Use first aggregate level as default
						for (var i in config.pg.aggregate_levels)break; var level = i;
						var tbl = config.pg.aggregate_levels[level];
					};

<<<<<<< HEAD
					if (req.param('hours')){
						if (req.param('hours') === 24){
							//Get preceeding 24 houts
							var hours = req.param('hours');
							var timestamp = Math.floor(Date.now()/1000 - 86400);
						}
						else if (req.param('hours' === 1)) {
							//Get preceeeding one hour
							var hours = req.param('hours');
							var timestamp = Math.floor(Date.now()/1000 - 3600);
						}
					}
					else {
							//Default to getting preceeding 30 minutes
							var hours = 0.5;
							var timestamp = Math.floor(Date.now()/1000 - 1800);
					}


					// Get data, refreshing cache if need
					if (cache.get('count_'+level+'_'+hours) == null){
						getCountByArea({polygon_layer:tbl,hours:hours}, function(data){
							cacheCount('count_'+level+'_'+hours);
=======
					// Get data, refreshing cache if need
					if (cache.get('count_'+level) == null){
						getCountByArea({polygon_layer:tbl}, function(data){
							cacheCount(data, 'count_'+level);
>>>>>>> 348c0f8d

							// Write data
							writeGeoJSON(res, data[0], req.param('format'));
						})
					}

				else {
<<<<<<< HEAD
					writeGeoJson(res, cache.get('count_'+level+'_'+hours)[0], req.param('format'));
=======
					writeGeoJSON(res, cache.get('count_'+level)[0], req.param('format'));
>>>>>>> 348c0f8d
				}
		});
	}
}

// Function to return GeoJson or TopoJson data to stream
function writeGeoJSON(res, data, format){

	//var output = data;

	if (format === 'topojson'){
		//Clone the object because topojson edits in place.
		var topo = JSON.parse(JSON.stringify(data));
		var topology = topojson.topology({collection:topo},{"property-transform":function(object){return object.properties;}});


		res.writeHead(200, {"Content-type":"application/json"});
		res.end(JSON.stringify(topology, "utf8"));

		}
	else{
		res.writeHead(200, {"Content-type":"application/json"});
		res.end(JSON.stringify(data, "utf8"));
		}
}

// 404 handling
app.use(function(req, res, next){
  res.send('Error 404 - Page not found', 404);
});

app.listen(config.port);<|MERGE_RESOLUTION|>--- conflicted
+++ resolved
@@ -203,7 +203,6 @@
 						var tbl = config.pg.aggregate_levels[level];
 					};
 
-<<<<<<< HEAD
 					if (req.param('hours')){
 						if (req.param('hours') === 24){
 							//Get preceeding 24 houts
@@ -222,17 +221,10 @@
 							var timestamp = Math.floor(Date.now()/1000 - 1800);
 					}
 
-
 					// Get data, refreshing cache if need
 					if (cache.get('count_'+level+'_'+hours) == null){
 						getCountByArea({polygon_layer:tbl,hours:hours}, function(data){
 							cacheCount('count_'+level+'_'+hours);
-=======
-					// Get data, refreshing cache if need
-					if (cache.get('count_'+level) == null){
-						getCountByArea({polygon_layer:tbl}, function(data){
-							cacheCount(data, 'count_'+level);
->>>>>>> 348c0f8d
 
 							// Write data
 							writeGeoJSON(res, data[0], req.param('format'));
@@ -240,11 +232,7 @@
 					}
 
 				else {
-<<<<<<< HEAD
-					writeGeoJson(res, cache.get('count_'+level+'_'+hours)[0], req.param('format'));
-=======
-					writeGeoJSON(res, cache.get('count_'+level)[0], req.param('format'));
->>>>>>> 348c0f8d
+					writeGeoJSON(res, cache.get('count_'+level+'_'+hours)[0], req.param('format'));
 				}
 		});
 	}
